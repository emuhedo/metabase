(ns metabase.models.user
  (:require [clojure.string :as s]
            [cemerick.friend.credentials :as creds]
            [korma.core :refer :all, :exclude [defentity update]]
            [metabase.db :refer :all]
            [metabase.email.messages :as email]
            [metabase.models.interface :refer :all]
            [metabase.models.setting :as setting]
            [metabase.util :as u]))

;; ## Enity + DB Multimethods

(defentity User
  [(table :core_user)
   (default-fields id email date_joined first_name last_name last_login is_superuser)
   (hydration-keys author creator user)]

  (pre-insert [_ {:keys [email password reset_token] :as user}]
    (assert (u/is-email? email))
    (assert (and (string? password)
                 (not (s/blank? password))))
    (assert (not (:password_salt user))
      "Don't try to pass an encrypted password to (ins User). Password encryption is handled by pre-insert.")
    (let [salt     (.toString (java.util.UUID/randomUUID))
          defaults {:date_joined  (u/new-sql-timestamp)
                    :last_login   (u/new-sql-timestamp)
                    :is_staff     true
                    :is_active    true
                    :is_superuser false}]
      ;; always salt + encrypt the password before putting new User in the DB
      ;; TODO - we should do password encryption in pre-update too instead of in the session code
      (merge defaults user
             {:password_salt salt
              :password      (creds/hash-bcrypt (str salt password))}
             (when reset_token
               {:reset_token (creds/hash-bcrypt reset_token)}))))

  (pre-update [_ {:keys [email reset_token] :as user}]
    (when email
      (assert (u/is-email? email)))
    (cond-> user
      reset_token (assoc :reset_token (creds/hash-bcrypt reset_token))))

  (post-select [_ {:keys [first_name last_name], :as user}]
    (cond-> user
      (or first_name last_name) (assoc :common_name (str first_name " " last_name))))

  (pre-cascade-delete [_ {:keys [id]}]
    (cascade-delete 'Session :user_id id)))


(def ^:const current-user-fields
  "The fields we should return for `*current-user*` (used by `metabase.middleware.current-user`)"
  (concat (:metabase.models.interface/default-fields User)
          [:is_active
           :is_staff])) ; but not `password` !


;; ## Related Functions

(declare create-user
         form-password-reset-url
         set-user-password
         set-user-password-reset-token)

(defn create-user
  "Convenience function for creating a new `User` and sending out the welcome email."
  [first-name last-name email-address & {:keys [send-welcome invitor]
                                         :or {send-welcome false}}]
  {:pre [(string? first-name)
         (string? last-name)
         (string? email-address)]}
  (when-let [new-user (ins User
                        :email email-address
                        :first_name first-name
                        :last_name last-name
                        :password (str (java.util.UUID/randomUUID)))]
    (when send-welcome
<<<<<<< HEAD
      (let [reset-token (set-user-password-reset-token (:id new-user))
            join-url    (form-password-reset-url reset-token)]
=======
      ;; TODO - set a password reset token and build an invite url for the user
      (let [join-url (str (setting/get :-site-url) "/auth/forgot_password")]
>>>>>>> 0b527b3f
        (email/send-new-user-email new-user invitor join-url)))
    ;; return the newly created user
    new-user))

(defn set-user-password
  "Updates the stored password for a specified `User` by hashing the password with a random salt."
  [user-id password]
  (let [salt (.toString (java.util.UUID/randomUUID))
        password (creds/hash-bcrypt (str salt password))]
    ;; NOTE: any password change expires the password reset token
    (upd User user-id
      :password_salt salt
      :password password
      :reset_token nil
      :reset_triggered nil)))

(defn set-user-password-reset-token
  "Updates a given `User` and generates a password reset token for them to use.  Returns the url for password reset."
  [user-id]
  {:pre [(integer? user-id)]}
  (let [reset-token (str user-id "_" (java.util.UUID/randomUUID))]
    (upd User user-id, :reset_token reset-token, :reset_triggered (System/currentTimeMillis))
    ;; return the token
    reset-token))

(defn form-password-reset-url
  "Generate a properly formed password reset url given a password reset token."
  [reset-token]
  {:pre [(string? reset-token)]}
  (str (setting/get :-site-url) "/auth/reset_password/" reset-token))<|MERGE_RESOLUTION|>--- conflicted
+++ resolved
@@ -76,13 +76,8 @@
                         :last_name last-name
                         :password (str (java.util.UUID/randomUUID)))]
     (when send-welcome
-<<<<<<< HEAD
       (let [reset-token (set-user-password-reset-token (:id new-user))
             join-url    (form-password-reset-url reset-token)]
-=======
-      ;; TODO - set a password reset token and build an invite url for the user
-      (let [join-url (str (setting/get :-site-url) "/auth/forgot_password")]
->>>>>>> 0b527b3f
         (email/send-new-user-email new-user invitor join-url)))
     ;; return the newly created user
     new-user))

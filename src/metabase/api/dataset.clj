(ns metabase.api.dataset
  "/api/dataset endpoints."
  (:require [clojure.data.csv :as csv]
            [cheshire.core :as json]
            [compojure.core :refer [GET POST]]
            [metabase.api.common :refer :all]
            (toucan [db :as db]
                    [hydrate :refer [hydrate]])
            (metabase.models [card :refer [Card]]
<<<<<<< HEAD
                             [database :refer [Database]])
=======
                             [database :refer [Database]]
                             [query-execution :refer [QueryExecution]])
>>>>>>> 94bedbc1
            [metabase.query-processor :as qp]
            [metabase.query-processor.util :as qputil]
            [metabase.util :as u]
            [metabase.util.schema :as su]))

(def ^:private ^:const max-results-bare-rows
  "Maximum number of rows to return specifically on :rows type queries via the API."
  2000)

(def ^:private ^:const max-results
  "General maximum number of rows to return from an API query."
  10000)

(def ^:const default-query-constraints
  "Default map of constraints that we apply on dataset queries executed by the api."
  {:max-results           max-results
   :max-results-bare-rows max-results-bare-rows})

(defendpoint POST "/"
  "Execute a query and retrieve the results in the usual format."
  [:as {{:keys [database] :as body} :body}]
  (read-check Database database)
  ;; add sensible constraints for results limits on our query
  (let [query (assoc body :constraints default-query-constraints)]
    (qp/dataset-query query {:executed-by *current-user-id*, :context :ad-hoc})))

(defendpoint POST "/duration"
  "Get historical query execution duration."
  [:as {{:keys [database], :as query} :body}]
  (read-check Database database)
<<<<<<< HEAD
  {:average (or (qputil/query-average-duration query)
=======
  ;; try calculating the average for the query as it was given to us, otherwise with the default constraints if there's no data there.
  ;; if we still can't find relevant info, just default to 0
  {:average (or (qputil/query-average-duration query)
                (qputil/query-average-duration (assoc query :constraints default-query-constraints))
>>>>>>> 94bedbc1
                0)})

(defn as-csv
  "Return a CSV response containing the RESULTS of a query."
  {:arglists '([results])}
  [{{:keys [columns rows]} :data, :keys [status], :as response}]
  (if (= status :completed)
    ;; successful query, send CSV file
    {:status  200
     :body    (with-out-str
                ;; turn keywords into strings, otherwise we get colons in our output
                (csv/write-csv *out* (into [(mapv name columns)] rows)))
     :headers {"Content-Type" "text/csv; charset=utf-8"
               "Content-Disposition" (str "attachment; filename=\"query_result_" (u/date->iso-8601) ".csv\"")}}
    ;; failed query, send error message
    {:status 500
     :body   (:error response)}))

(defn as-json
  "Return a JSON response containing the RESULTS of a query."
  {:arglists '([results])}
  [{{:keys [columns rows]} :data, :keys [status], :as response}]
  (if (= status :completed)
    ;; successful query, send CSV file
    {:status  200
     :body    (for [row rows]
                (zipmap columns row))
     :headers {"Content-Disposition" (str "attachment; filename=\"query_result_" (u/date->iso-8601) ".json\"")}}
    ;; failed query, send error message
    {:status 500
     :body   {:error (:error response)}}))

(defendpoint POST "/csv"
  "Execute a query and download the result data as a CSV file."
  [query]
  {query su/JSONString}
  (let [query (json/parse-string query keyword)]
    (read-check Database (:database query))
    (as-csv (qp/dataset-query (dissoc query :constraints) {:executed-by *current-user-id*, :context :csv-download}))))

(defendpoint POST "/json"
  "Execute a query and download the result data as a JSON file."
  [query]
  {query su/JSONString}
  (let [query (json/parse-string query keyword)]
    (read-check Database (:database query))
    (as-json (qp/dataset-query (dissoc query :constraints) {:executed-by *current-user-id*, :context :json-download}))))


(define-routes)<|MERGE_RESOLUTION|>--- conflicted
+++ resolved
@@ -7,12 +7,8 @@
             (toucan [db :as db]
                     [hydrate :refer [hydrate]])
             (metabase.models [card :refer [Card]]
-<<<<<<< HEAD
-                             [database :refer [Database]])
-=======
                              [database :refer [Database]]
                              [query-execution :refer [QueryExecution]])
->>>>>>> 94bedbc1
             [metabase.query-processor :as qp]
             [metabase.query-processor.util :as qputil]
             [metabase.util :as u]
@@ -43,14 +39,10 @@
   "Get historical query execution duration."
   [:as {{:keys [database], :as query} :body}]
   (read-check Database database)
-<<<<<<< HEAD
-  {:average (or (qputil/query-average-duration query)
-=======
   ;; try calculating the average for the query as it was given to us, otherwise with the default constraints if there's no data there.
   ;; if we still can't find relevant info, just default to 0
   {:average (or (qputil/query-average-duration query)
                 (qputil/query-average-duration (assoc query :constraints default-query-constraints))
->>>>>>> 94bedbc1
                 0)})
 
 (defn as-csv

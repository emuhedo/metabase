(ns metabase.driver
  (:require [clojure.java.classpath :as classpath]
            [clojure.math.numeric-tower :as math]
            [clojure.tools.logging :as log]
            [clojure.tools.namespace.find :as ns-find]
            [medley.core :as m]
            [metabase.db :refer [ins sel upd]]
            (metabase.models [database :refer [Database]]
                             [query-execution :refer [QueryExecution]])
            [metabase.models.setting :refer [defsetting]]
            [metabase.util :as u])
  (:import clojure.lang.Keyword))

(declare query-fail query-complete save-query-execution)

;;; ## INTERFACE + CONSTANTS

(def ^:const max-sync-lazy-seq-results
  "The maximum number of values we should return when using `field-values-lazy-seq`.
   This many is probably fine for inferring special types and what-not; we don't want
   to scan millions of values at any rate."
  10000)

(def ^:const field-values-lazy-seq-chunk-size
  "How many Field values should be fetched at a time for a chunked implementation of `field-values-lazy-seq`?"
  ;; Hopefully this is a good balance between
  ;; 1. Not doing too many DB calls
  ;; 2. Not running out of mem
  ;; 3. Not fetching too many results for things like mark-json-field! which will fail after the first result that isn't valid JSON
  500)

(def ^:const connection-error-messages
  "Generic error messages that drivers should return in their implementation of `humanize-connection-error-message`."
  {:cannot-connect-check-host-and-port "Hmm, we couldn't connect to the database. Make sure your host and port settings are correct."
   :database-name-incorrect            "Looks like the database name is incorrect."
   :invalid-hostname                   "It looks like your host is invalid. Please double-check it and try again."
   :password-incorrect                 "Looks like your password is incorrect."
   :password-required                  "Looks like you forgot to enter your password."
   :username-incorrect                 "Looks like your username is incorrect."
   :username-or-password-incorrect     "Looks like the username or password is incorrect."})

(defprotocol IDriver
  "Methods that Metabase drivers must implement. Methods marked *OPTIONAL* have default implementations in `IDriverDefaultsMixin`.
   Drivers should also implement `getName` form `clojure.lang.Named`, so we can call `name` on them:

     (name (PostgresDriver.)) -> \"PostgreSQL\"

   This name should be a \"nice-name\" that we'll display to the user."

  (analyze-table ^java.util.Map [this, ^TableInstance table, ^java.util.Set new-field-ids]
    "*OPTIONAL*. Return a map containing information that provides optional analysis values for TABLE.
     Output should match the `AnalyzeTable` schema.")

  (can-connect? ^Boolean [this, ^Map details-map]
    "Check whether we can connect to a `Database` with DETAILS-MAP and perform a simple query. For example, a SQL database might
     try running a query like `SELECT 1;`. This function should return `true` or `false`.")

  (date-interval [this, ^Keyword unit, ^Number amount]
    "*OPTIONAL* Return an driver-appropriate representation of a moment relative to the current moment in time. By default, this returns an `Timestamp` by calling
     `metabase.util/relative-date`; but when possible drivers should return a native form so we can be sure the correct timezone is applied. For example, SQL drivers should
     return a Korma form to call the appropriate SQL fns:

       (date-interval (PostgresDriver.) :month 1) -> (k/raw* \"(NOW() + INTERVAL '1 month')\")")

  (describe-database ^java.util.Map [this, ^DatabaseInstance database]
    "Return a map containing information that describes all of the schema settings in DATABASE, most notably a set of tables.
     It is expected that this function will be peformant and avoid draining meaningful resources of the database.
     Results should match the `DescribeDatabase` schema.")

  (describe-table ^java.util.Map [this, ^DatabaseInstance database, ^java.util.Map table]
    "Return a map containing information that describes the physical schema of TABLE.
     It is expected that this function will be peformant and avoid draining meaningful resources of the database.
     Results should match the `DescribeTable` schema.")

  (describe-table-fks ^java.util.Set [this, ^DatabaseInstance database, ^java.util.Map table]
    "*OPTIONAL*, BUT REQUIRED FOR DRIVERS THAT SUPPORT `:foreign-keys`*
     Results should match the `DescribeTableFKs` schema.")

  (details-fields ^clojure.lang.Sequential [this]
    "A vector of maps that contain information about connection properties that should
     be exposed to the user for databases that will use this driver. This information is used to build the UI for editing
     a `Database` `details` map, and for validating it on the Backend. It should include things like `host`,
     `port`, and other driver-specific parameters. Each field information map should have the following properties:

       *  `:name`

           The key that should be used to store this property in the `details` map.

       *  `:display-name`

           Human-readable name that should be displayed to the User in UI for editing this field.

       *  `:type` *(OPTIONAL)*

          `:string`, `:integer`, `:boolean`, or `:password`. Defaults to `:string`.

       *  `:default` *(OPTIONAL)*

           A default value for this field if the user hasn't set an explicit value. This is shown in the UI as a placeholder.

       *  `:placeholder` *(OPTIONAL)*

          Placeholder value to show in the UI if user hasn't set an explicit value. Similar to `:default`, but this value is
          *not* saved to `:details` if no explicit value is set. Since `:default` values are also shown as placeholders, you
          cannot specify both `:default` and `:placeholder`.

       *  `:required` *(OPTIONAL)*

          Is this property required? Defaults to `false`.")

  (features ^java.util.Set [this]
    "*OPTIONAL*. A set of keyword names of optional features supported by this driver, such as `:foreign-keys`. Valid features are:

     *  `:foreign-keys`
     *  `:nested-fields`
     *  `:set-timezone`
     *  `:standard-deviation-aggregations`
     *  `:expressions`")

  (field-values-lazy-seq ^clojure.lang.Sequential [this, ^FieldInstance field]
    "Return a lazy sequence of all values of FIELD.
     This is used to implement some methods of the database sync process which require rows of data during execution.

     The lazy sequence should not return more than `max-sync-lazy-seq-results`, which is currently `10000`.
     For drivers that provide a chunked implementation, a recommended chunk size is `field-values-lazy-seq-chunk-size`, which is currently `500`.")

  (humanize-connection-error-message ^String [this, ^String message]
    "*OPTIONAL*. Return a humanized (user-facing) version of an connection error message string.
     Generic error messages are provided in the constant `connection-error-messages`; return one of these whenever possible.")

  (notify-database-updated [this, ^DatabaseInstance database]
    "*OPTIONAL*. Notify the driver that the attributes of the DATABASE have changed.  This is specifically relevant in
     the event that the driver was doing some caching or connection pooling.")

  (process-native [this, {^Integer database-id :database, {^String native-query :query} :native, :as ^Map query}]
    "Process a native QUERY. This function is called by `metabase.driver/process-query`.

     Results should look something like:

       {:columns [\"id\", \"bird_name\"]
        :cols    [{:name \"id\", :base_type :IntegerField}
                  {:name \"bird_name\", :base_type :TextField}]
        :rows    [[1 \"Lucky Bird\"]
                  [2 \"Rasta Can\"]]}")

  (process-structured [this, ^Map query]
    "Process a native or structured QUERY. This function is called by `metabase.driver/process-query` after performing various driver-unspecific
     steps like Query Expansion and other preprocessing.

     Results should look something like:

       [{:id 1, :name \"Lucky Bird\"}
        {:id 2, :name \"Rasta Can\"}]")

  (process-query-in-context [this, ^IFn qp]
    "*OPTIONAL*. Similar to `sync-in-context`, but for running queries rather than syncing. This should be used to do things like open DB connections
     that need to remain open for the duration of post-processing. This function follows a middleware pattern and is injected into the QP
     middleware stack immediately after the Query Expander; in other words, it will receive the expanded query.
     See the Mongo and H2 drivers for examples of how this is intended to be used.

       (defn process-query-in-context [driver qp]
         (fn [query]
           (qp query)))")

  (sync-in-context [this, ^DatabaseInstance database, ^IFn f]
    "*OPTIONAL*. Drivers may provide this function if they need to do special setup before a sync operation such as `sync-database!`. The sync
     operation itself is encapsulated as the lambda F, which must be called with no arguments.

       (defn sync-in-context [driver database f]
         (with-connection [_ database]
           (f)))")

  (table-rows-seq ^clojure.lang.Sequential [this, ^DatabaseInstance database, ^Map table]
    "*OPTIONAL*. Return a sequence of all the rows in a given TABLE.
     The TABLE argument is a Map that requires the `:name` key as the table name and optionally uses the `:schema` key for databases that support schemas.
     Currently, this is only used for iterating over the values in a `_metabase_metadata` table. As such, the results are not expected to be returned lazily."))


(defn- percent-valid-urls
  "Recursively count the values of non-nil values in VS that are valid URLs, and return it as a percentage."
  [vs]
  (loop [valid-count 0, non-nil-count 0, [v & more :as vs] vs]
    (cond (not (seq vs)) (if (zero? non-nil-count) 0.0
                             (float (/ valid-count non-nil-count)))
          (nil? v)       (recur valid-count non-nil-count more)
          :else          (let [valid? (and (string? v)
                                           (u/is-url? v))]
                           (recur (if valid? (inc valid-count) valid-count)
                                  (inc non-nil-count)
                                  more)))))

(defn default-field-percent-urls
  "Default implementation for optional driver fn `field-percent-urls` that calculates percentage in Clojure-land."
  [driver field]
  (->> (field-values-lazy-seq driver field)
       (filter identity)
       (take max-sync-lazy-seq-results)
       percent-valid-urls))

(defn default-field-avg-length
  "Default implementation of optional driver fn `field-avg-length` that calculates the average length in Clojure-land via `field-values-lazy-seq`."
  [driver field]
  (let [field-values        (->> (field-values-lazy-seq driver field)
                                 (filter identity)
                                 (take max-sync-lazy-seq-results))
        field-values-count (count field-values)]
    (if (= field-values-count 0) 0
        (int (math/round (/ (->> field-values
                                 (map str)
                                 (map count)
                                 (reduce +))
                            field-values-count))))))


(def IDriverDefaultsMixin
  "Default implementations of `IDriver` methods marked *OPTIONAL*."
  {:analyze-table                     (constantly nil)
   :date-interval                     (u/drop-first-arg u/relative-date)
   :describe-table-fks                (constantly nil)
   :features                          (constantly nil)
   :humanize-connection-error-message (u/drop-first-arg identity)
   :notify-database-updated           (constantly nil)
   :process-query-in-context          (u/drop-first-arg identity)
   :sync-in-context                   (fn [_ _ f] (f))
   :table-rows-seq                    (constantly nil)})


;;; ## CONFIG

(defsetting report-timezone "Connection timezone to use when executing queries. Defaults to system timezone.")

(defonce ^:private registered-drivers
  (atom {}))

(defn register-driver!
  "Register a DRIVER, an instance of a class that implements `IDriver`, for ENGINE.

     (register-driver! :postgres (PostgresDriver.))"
  [^Keyword engine, driver-instance]
  {:pre [(keyword? engine) (map? driver-instance)]}
  (swap! registered-drivers assoc engine driver-instance)
  (log/debug (format "Registered driver %s 🚚" (u/format-color 'blue engine))))

(defn available-drivers
  "Info about available drivers."
  []
  (m/map-vals (fn [driver]
                {:details-fields (details-fields driver)
                 :driver-name    (name driver)
                 :features       (features driver)})
              @registered-drivers))

(defn find-and-load-drivers!
  "Search Classpath for namespaces that start with `metabase.driver.`, then `require` them and look for the `driver-init`
   function which provides a uniform way for Driver initialization to be done."
  []
  (doseq [namespce (filter (fn [ns-symb]
                             (re-matches #"^metabase\.driver\.[a-z0-9_]+$" (name ns-symb)))
                           (ns-find/find-namespaces (classpath/classpath)))]
    (require namespce)))

(defn is-engine?
  "Is ENGINE a valid driver name?"
  [engine]
  (when engine
    (contains? (set (keys (available-drivers))) (keyword engine))))

(defn driver-supports?
  "Tests if a driver supports a given feature."
  [driver feature]
  (contains? (features driver) feature))

(defn class->base-type
  "Return the `Field.base_type` that corresponds to a given class returned by the DB."
  [klass]
  (or ({Boolean                         :BooleanField
        Double                          :FloatField
        Float                           :FloatField
        Integer                         :IntegerField
        Long                            :IntegerField
        String                          :TextField
        java.math.BigDecimal            :DecimalField
        java.math.BigInteger            :BigIntegerField
        java.sql.Date                   :DateField
        java.sql.Timestamp              :DateTimeField
        java.util.Date                  :DateTimeField
        java.util.UUID                  :TextField
        clojure.lang.PersistentArrayMap :DictionaryField
        clojure.lang.PersistentHashMap  :DictionaryField
        clojure.lang.PersistentVector   :ArrayField
        org.postgresql.util.PGobject    :UnknownField} klass)
      (condp isa? klass
        clojure.lang.IPersistentMap     :DictionaryField
        clojure.lang.IPersistentVector  :ArrayField
        nil)
      (do (log/warn (format "Don't know how to map class '%s' to a Field base_type, falling back to :UnknownField." klass))
          :UnknownField)))

;; ## Driver Lookup

(defn engine->driver
  "Return the driver instance that should be used for given ENGINE keyword.
   This loads the corresponding driver if needed; this is done with a call like

     (require 'metabase.driver.<engine>)

   The namespace itself should register itself by passing an instance of a class that
   implements `IDriver` to `metabase.driver/register-driver!`."
  [engine]
  {:pre [engine]}
  (or ((keyword engine) @registered-drivers)
      (let [namespce (symbol (format "metabase.driver.%s" (name engine)))]
        (u/try-ignore-exceptions (require namespce))
        ((keyword engine) @registered-drivers))))


;; Can the type of a DB change?
(def ^{:arglists '([database-id])} database-id->driver
  "Memoized function that returns the driver instance that should be used for `Database` with ID.
   (Databases aren't expected to change their types, and this optimization makes things a lot faster).

   This loads the corresponding driver if needed."
  (let [db-id->engine (memoize (fn [db-id] (sel :one :field [Database :engine] :id db-id)))]
    (fn [db-id]
      (engine->driver (db-id->engine db-id)))))


;; ## Implementation-Agnostic Driver API

(def ^:private ^:const can-connect-timeout-ms
  "Consider `can-connect?`/`can-connect-with-details?` to have failed after this many milliseconds."
  5000)

(defn can-connect-with-details?
  "Check whether we can connect to a database with ENGINE and DETAILS-MAP and perform a basic query
   such as `SELECT 1`. Specify optional param RETHROW-EXCEPTIONS if you want to handle any exceptions
   thrown yourself (e.g., so you can pass the exception message along to the user).

     (can-connect-with-details? :postgres {:host \"localhost\", :port 5432, ...})"
  [engine details-map & [rethrow-exceptions]]
  {:pre [(keyword? engine)
         (map? details-map)]}
  (let [driver (engine->driver engine)]
    (try
      (u/with-timeout can-connect-timeout-ms
        (can-connect? driver details-map))
      (catch Throwable e
        (log/error "Failed to connect to database:" (.getMessage e))
        (when rethrow-exceptions
          (throw (Exception. (humanize-connection-error-message driver (.getMessage e)))))
        false))))

<<<<<<< HEAD
=======
(defn sync-database!
  "Sync a `Database`, its `Tables`, and `Fields`.

   Takes an optional kwarg `:full-sync?` (default = `true`).  A full sync includes more in depth table analysis work."
  [database & {:keys [full-sync?]}]
  {:pre [(map? database)]}
  (require 'metabase.driver.sync)
  ((resolve 'metabase.driver.sync/sync-database!) (engine->driver (:engine database)) database :full-sync? full-sync?))

(defn sync-table!
  "Sync a `Table` and its `Fields`.

   Takes an optional kwarg `:full-sync?` (default = `true`).  A full sync includes more in depth table analysis work."
  [table & {:keys [full-sync?]}]
  {:pre [(map? table)]}
  (require 'metabase.driver.sync)
  ((resolve 'metabase.driver.sync/sync-table!) (database-id->driver (:db_id table)) table :full-sync? full-sync?))
>>>>>>> 35ac6e2c

(defn process-query
  "Process a structured or native query, and return the result."
  [query]
  (require 'metabase.driver.query-processor)
  ((resolve 'metabase.driver.query-processor/process) (database-id->driver (:database query)) query))


;; ## Query Execution Stuff

(defn dataset-query
  "Process and run a json based dataset query and return results.

  Takes 2 arguments:

  1.  the json query as a dictionary
  2.  query execution options specified in a dictionary

  Depending on the database specified in the query this function will delegate to a driver specific implementation.
  For the purposes of tracking we record each call to this function as a QueryExecution in the database.

  Possible caller-options include:

    :executed_by [int]               (user_id of caller)"
  {:arglists '([query options])}
  [query {:keys [executed_by]}]
  {:pre [(integer? executed_by)]}
  (let [query-execution {:uuid              (.toString (java.util.UUID/randomUUID))
                         :executor_id       executed_by
                         :json_query        query
                         :query_id          nil
                         :version           0
                         :status            :starting
                         :error             ""
                         :started_at        (u/new-sql-timestamp)
                         :finished_at       (u/new-sql-timestamp)
                         :running_time      0
                         :result_rows       0
                         :result_file       ""
                         :result_data       "{}"
                         :raw_query         ""
                         :additional_info   ""
                         :start_time_millis (System/currentTimeMillis)}]
    (try
      (let [query-result (process-query query)]
        (when-not (contains? query-result :status)
          (throw (Exception. "invalid response from database driver. no :status provided")))
        (when (= :failed (:status query-result))
          (log/error (u/pprint-to-str 'red query-result))
          (throw (Exception. (str (get query-result :error "general error")))))
        (query-complete query-execution query-result))
      (catch Throwable e
        (log/error (u/format-color 'red "Query failure: %s" (.getMessage e)))
        (query-fail query-execution (.getMessage e))))))

(defn query-fail
  "Save QueryExecution state and construct a failed query response"
  [query-execution error-message]
  (let [updates {:status       :failed
                 :error        error-message
                 :finished_at  (u/new-sql-timestamp)
                 :running_time (- (System/currentTimeMillis) (:start_time_millis query-execution))}]
    ;; record our query execution and format response
    (-> query-execution
        (dissoc :start_time_millis)
        (merge updates)
        (save-query-execution)
        (dissoc :raw_query :result_rows :version)
        ;; this is just for the response for clien
        (assoc :error     error-message
               :row_count 0
               :data      {:rows    []
                           :cols    []
                           :columns []}))))

(defn query-complete
  "Save QueryExecution state and construct a completed (successful) query response"
  [query-execution query-result]
  ;; record our query execution and format response
  (-> (assoc query-execution
        :status       :completed
        :finished_at  (u/new-sql-timestamp)
        :running_time (- (System/currentTimeMillis)
                         (:start_time_millis query-execution))
        :result_rows  (get query-result :row_count 0))
      (dissoc :start_time_millis)
      (save-query-execution)
      ;; at this point we've saved and we just need to massage things into our final response format
      (dissoc :error :raw_query :result_rows :version)
      (merge query-result)))

(defn save-query-execution
  "Save (or update) a `QueryExecution`."
  [{:keys [id] :as query-execution}]
  (if id
    ;; execution has already been saved, so update it
    (do
      (m/mapply upd QueryExecution id query-execution)
      query-execution)
    ;; first time saving execution, so insert it
    (m/mapply ins QueryExecution query-execution)))<|MERGE_RESOLUTION|>--- conflicted
+++ resolved
@@ -350,26 +350,6 @@
           (throw (Exception. (humanize-connection-error-message driver (.getMessage e)))))
         false))))
 
-<<<<<<< HEAD
-=======
-(defn sync-database!
-  "Sync a `Database`, its `Tables`, and `Fields`.
-
-   Takes an optional kwarg `:full-sync?` (default = `true`).  A full sync includes more in depth table analysis work."
-  [database & {:keys [full-sync?]}]
-  {:pre [(map? database)]}
-  (require 'metabase.driver.sync)
-  ((resolve 'metabase.driver.sync/sync-database!) (engine->driver (:engine database)) database :full-sync? full-sync?))
-
-(defn sync-table!
-  "Sync a `Table` and its `Fields`.
-
-   Takes an optional kwarg `:full-sync?` (default = `true`).  A full sync includes more in depth table analysis work."
-  [table & {:keys [full-sync?]}]
-  {:pre [(map? table)]}
-  (require 'metabase.driver.sync)
-  ((resolve 'metabase.driver.sync/sync-table!) (database-id->driver (:db_id table)) table :full-sync? full-sync?))
->>>>>>> 35ac6e2c
 
 (defn process-query
   "Process a structured or native query, and return the result."

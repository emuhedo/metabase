--- conflicted
+++ resolved
@@ -9,16 +9,8 @@
 
         <title>Metabase</title>
 
-<<<<<<< HEAD
-        <link rel="stylesheet" href="http://cdn.leafletjs.com/leaflet/v0.7.7/leaflet.css" />
-        <link rel="stylesheet" href="https://cdn.rawgit.com/hiasinho/Leaflet.vector-markers/0.0.5/dist/leaflet-vector-markers.css" />
-        <link rel="stylesheet" href="https://cdn.rawgit.com/SINTEF-9012/PruneCluster/1.1.0/dist/LeafletStyleSheet.css" />
-        <script>
-            window.MetabaseBootstrap = {{{bootstrap_json}}};
-=======
         <script type="text/javascript">
          window.MetabaseBootstrap = {{{bootstrap_json}}};
->>>>>>> 9cd2a154
         </script>
     </head>
 
@@ -41,18 +33,11 @@
          loadScript('https://ajax.googleapis.com/ajax/libs/webfont/1.4.7/webfont.js', function () {
              WebFont.load({ google: { families: ["Lato:n3,n4,n7"] } });
          });
-<<<<<<< HEAD
-         loadScript('https://cdn.rawgit.com/hiasinho/Leaflet.vector-markers/0.0.5/dist/leaflet-vector-markers.min.js');
-         loadScript('https://cdn.rawgit.com/SINTEF-9012/PruneCluster/1.1.0/dist/PruneCluster.min.js');
-=======
-         loadScript('https://maps.googleapis.com/maps/api/js' +
-            (window.MetabaseBootstrap.google_maps_api_key ? "?key=" + encodeURIComponent(window.MetabaseBootstrap.google_maps_api_key) : ""));
 
          var googleAuthClientID = window.MetabaseBootstrap.google_auth_client_id;
          if (googleAuthClientID) {
              loadScript('https://apis.google.com/js/api:client.js');
          }
->>>>>>> 9cd2a154
      })();
     </script>
 

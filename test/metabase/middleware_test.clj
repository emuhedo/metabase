--- conflicted
+++ resolved
@@ -12,11 +12,7 @@
             [metabase.api.common :refer [*current-user* *current-user-id*]]
             [metabase.models.session :refer [Session]]
             [metabase.test.data.users :refer :all]
-<<<<<<< HEAD
-=======
-            [metabase.test.async :refer [while-with-timeout]]
             [metabase.util.date :as du]
->>>>>>> 73eca79b
             [ring.mock.request :as mock]
             [ring.util.response :as resp]
             [toucan.db :as db]

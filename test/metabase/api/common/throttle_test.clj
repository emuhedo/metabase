(ns metabase.api.common.throttle-test
  (:require [expectations :refer :all]
            [metabase.api.common.throttle :as throttle]
            [metabase.test.util :refer [resolve-private-fns]]))

<<<<<<< HEAD
(def ^:private test-throttler (throttle/make-throttler :test, :initial-delay-ms 2, :attempts-threshold 3, :delay-exponent 2, :attempt-ttl-ms 25))
=======
(def ^:private test-throttler (throttle/make-throttler :test, :initial-delay-ms 5, :attempts-threshold 3, :delay-exponent 2, :attempt-ttl-ms 25))
>>>>>>> d5daf6b2

;;; # tests for calculate-delay
(resolve-private-fns metabase.api.common.throttle calculate-delay)

;; no delay should be calculated for the 3rd attempt
(expect nil
  (do (reset! (:attempts test-throttler) '([:x 100], [:x 99]))
      (calculate-delay test-throttler :x 101)))

;; 4 ms delay on 4th attempt 1ms after the last
(expect 4
  (do (reset! (:attempts test-throttler) '([:x 100], [:x 99], [:x 98]))
      (calculate-delay test-throttler :x 101)))

;; 5 ms after last attempt, they should be allowed to try again
(expect nil
  (do (reset! (:attempts test-throttler) '([:x 100], [:x 99], [:x 98]))
      (calculate-delay test-throttler :x 105)))

;; However if this was instead the 5th attempt delay should grow exponentially (5 * 2^2 = 20), - 2ms = 18ms
(expect 18
  (do (reset! (:attempts test-throttler) '([:x 100], [:x 99], [:x 98], [:x 97]))
      (calculate-delay test-throttler :x 102)))

;; Should be allowed after 18 more secs
(expect nil
  (do (reset! (:attempts test-throttler) '([:x 100], [:x 99], [:x 98], [:x 97]))
      (calculate-delay test-throttler :x 120)))

;; Check that delay keeps growing according to delay-exponent (5 * 3^2 = 5 * 9 = 45)
(expect 45
  (do (reset! (:attempts test-throttler) '([:x 108], [:x 100], [:x 99], [:x 98], [:x 97]))
      (calculate-delay test-throttler :x 108)))


;;; # tests for check

(defn- attempt
  ([n]
   (attempt n (gensym)))
  ([n k]
   (let [attempt-once (fn []
                      (try
                        (throttle/check test-throttler k)
                        :success
                        (catch Throwable e
                          (:test (:errors (ex-data e))))))]
     (vec (repeatedly n attempt-once)))))

;; a couple of quick "attempts" shouldn't trigger the throttler
(expect [:success :success]
  (attempt 2))

;; nor should 3
(expect [:success :success :success]
  (attempt 3))

;; 4 in quick succession should trigger it
(expect [:success :success :success "Too many attempts! You must wait 0 seconds before trying again."] ; rounded down
  (attempt 4))

;; Check that throttling correctly lets you try again after certain delay
(expect [[:success :success :success "Too many attempts! You must wait 0 seconds before trying again."]
         [:success]]
  [(attempt 4 :a)
   (do
     (Thread/sleep 5)
     (attempt 1 :a))])

;; Next attempt should be throttled, however
(expect [:success "Too many attempts! You must wait 0 seconds before trying again."]
  (do
    (attempt 4 :b)
    (Thread/sleep 5)
    (attempt 2 :b)))

;; Sleeping 5 ms after that shouldn't work due to exponential growth
(expect ["Too many attempts! You must wait 0 seconds before trying again."]
  (do
    (attempt 4 :c)
    (Thread/sleep 5)
    (attempt 2 :c)
    (Thread/sleep 5)
    (attempt 1 :c)))

;; Sleeping 20 ms however should work
(expect [:success]
  (do
    (attempt 4 :d)
    (Thread/sleep 5)
    (attempt 2 :d)
    (Thread/sleep 20)
    (attempt 1 :d)))

;; Check that the interal list for the throttler doesn't keep growing after throttling starts
(expect [0 3]
  [(do (reset! (:attempts test-throttler) '()) ; reset it to 0
       (count @(:attempts test-throttler)))
   (do (attempt 5)
       (count @(:attempts test-throttler)))])

;; Check that attempts clear after the TTL
(expect [0 3 1]
  [(do (reset! (:attempts test-throttler) '()) ; reset it to 0
       (count @(:attempts test-throttler)))
   (do (attempt 3)
       (count @(:attempts test-throttler)))
   (do (Thread/sleep 25)
       (attempt 1)
       (count @(:attempts test-throttler)))])<|MERGE_RESOLUTION|>--- conflicted
+++ resolved
@@ -3,11 +3,7 @@
             [metabase.api.common.throttle :as throttle]
             [metabase.test.util :refer [resolve-private-fns]]))
 
-<<<<<<< HEAD
-(def ^:private test-throttler (throttle/make-throttler :test, :initial-delay-ms 2, :attempts-threshold 3, :delay-exponent 2, :attempt-ttl-ms 25))
-=======
 (def ^:private test-throttler (throttle/make-throttler :test, :initial-delay-ms 5, :attempts-threshold 3, :delay-exponent 2, :attempt-ttl-ms 25))
->>>>>>> d5daf6b2
 
 ;;; # tests for calculate-delay
 (resolve-private-fns metabase.api.common.throttle calculate-delay)

/* eslint "react/prop-types": "warn" */

import React, { Component } from "react"
import PropTypes from "prop-types";
import { connect } from "react-redux";

import PopoverWithTrigger from "metabase/components/PopoverWithTrigger.jsx";
import Icon from "metabase/components/Icon.jsx";

import DateSingleWidget from "./widgets/DateSingleWidget.jsx";
import DateRangeWidget from "./widgets/DateRangeWidget.jsx";
import DateRelativeWidget from "./widgets/DateRelativeWidget.jsx";
import DateMonthYearWidget from "./widgets/DateMonthYearWidget.jsx";
import DateQuarterYearWidget from "./widgets/DateQuarterYearWidget.jsx";
import DateAllOptionsWidget from "./widgets/DateAllOptionsWidget.jsx";
import CategoryWidget from "./widgets/CategoryWidget.jsx";
import TextWidget from "./widgets/TextWidget.jsx";
import SearchTextWidget from "./widgets/SearchTextWidget";

import S from "./ParameterWidget.css";

import cx from "classnames";
import _ from "underscore"

const DATE_WIDGETS = {
    "date/single": DateSingleWidget,
    "date/range": DateRangeWidget,
    "date/relative": DateRelativeWidget,
    "date/month-year": DateMonthYearWidget,
    "date/quarter-year": DateQuarterYearWidget,
    "date/all-options": DateAllOptionsWidget
}

import { fetchFieldValues } from "metabase/redux/metadata";
import { getParameterFieldValues } from "metabase/selectors/metadata";

const mapStateToProps = (state, props) => ({
    values: getParameterFieldValues(state, props),
})

const mapDispatchToProps = {
    fetchFieldValues
}

@connect(mapStateToProps, mapDispatchToProps)
export default class ParameterValueWidget extends Component {

    static propTypes = {
        parameter: PropTypes.object.isRequired,
        name: PropTypes.string,
        value: PropTypes.any,
        setValue: PropTypes.func.isRequired,
        placeholder: PropTypes.string,
        values: PropTypes.array,
        isEditing: PropTypes.bool,
        noReset: PropTypes.bool,
        commitImmediately: PropTypes.bool,
        focusChanged: PropTypes.func,
        isFullscreen: PropTypes.bool,
        className: PropTypes.string
    };

    static defaultProps = {
        values: [],
        isEditing: false,
        noReset: false,
        commitImmediately: false,
        className: ""
    };

    static getWidget(parameter, values) {
        if (DATE_WIDGETS[parameter.type]) {
            return DATE_WIDGETS[parameter.type];
        } else if (values && values.length > 0) {
            return CategoryWidget;
<<<<<<< HEAD
        } else if (WIDGETS[parameter.type]) {
            return WIDGETS[parameter.type];
        } else if (parameter.field_id != null) {
            return SearchTextWidget;
=======
>>>>>>> 08b9677f
        } else {
            return TextWidget;
        }
    }

    static getParameterIconName(parameterType) {
        if (parameterType.search(/date/) !== -1) return "calendar";
        if (parameterType.search(/location/) !== -1) return "location";
        if (parameterType.search(/id/) !== -1) return "label";
        return "clipboard";
    }

    state = { isFocused: false };

    componentWillMount() {
        // In public dashboards we receive field values before mounting this component and
        // without need to call `fetchFieldValues` separately
        if (_.isEmpty(this.props.values)) {
            this.updateFieldValues(this.props);
        }
    }

    componentWillReceiveProps(nextProps) {
        if (nextProps.parameter.field_id != null && nextProps.parameter.field_id !== this.props.parameter.field_id) {
            this.updateFieldValues(nextProps);
        }
    }

    updateFieldValues(props) {
        if (props.parameter.field_id != null) {
            props.fetchFieldValues(props.parameter.field_id)
        }
    }

    render() {
        const {parameter, value, values, setValue, isEditing, placeholder, isFullscreen,
               noReset, commitImmediately, className, focusChanged: parentFocusChanged} = this.props;

        let hasValue = value != null;

        let Widget = ParameterValueWidget.getWidget(parameter, values);

        const focusChanged = (isFocused) => {
            if (parentFocusChanged) {
                parentFocusChanged(isFocused);
            }
            this.setState({isFocused})
        };

        const getParameterTypeIcon = () => {
            if (!isEditing && !hasValue && !this.state.isFocused) {
                return <Icon name={ParameterValueWidget.getParameterIconName(parameter.type)} className="flex-align-left mr1 flex-no-shrink" size={14} />
            } else {
                return null;
            }
        };

        const getWidgetStatusIcon = () => {
            if (isFullscreen) return null;

            if (hasValue && !noReset) {
                return <Icon name="close" className="flex-align-right cursor-pointer flex-no-shrink" size={12} onClick={(e) => {
                            if (hasValue) {
                                e.stopPropagation();
                                setValue(null);
                            }
                        }}/>
            } else if (Widget.noPopover && this.state.isFocused) {
                return <Icon name="enterorreturn" className="flex-align-right flex-no-shrink" size={12}/>
            } else if (Widget.noPopover) {
                return <Icon name="empty" className="flex-align-right cursor-pointer flex-no-shrink" size={12}/>
            } else if (!Widget.noPopover) {
                return <Icon name="chevrondown" className="flex-align-right flex-no-shrink" size={12}/>
            }
        };

        if (Widget.noPopover) {
            return (
                <div className={cx(S.parameter, S.noPopover, className, { [S.selected]: hasValue, [S.isEditing]: isEditing})}>
                    { getParameterTypeIcon() }
                    <Widget
                        placeholder={placeholder}
                        value={value}
                        values={values}
                        fieldId={parameter.field_id}
                        setValue={setValue}
                        isEditing={isEditing}
                        commitImmediately={commitImmediately}
                        focusChanged={focusChanged}
                    />
                    { getWidgetStatusIcon() }
                </div>
            );
        } else {
            let placeholderText = isEditing ? "Select a default value…" : (placeholder || "Select…");

            return (
                <PopoverWithTrigger
                    ref="valuePopover"
                    triggerElement={
                    <div ref="trigger" className={cx(S.parameter, className, { [S.selected]: hasValue })}>
                        { getParameterTypeIcon() }
                        <div className="mr1 text-nowrap">{ hasValue ? Widget.format(value, values) : placeholderText }</div>
                        { getWidgetStatusIcon() }
                    </div>
                }
                    target={() => this.refs.trigger} // not sure why this is necessary
                >
                    <Widget value={value} values={values} setValue={setValue}
                            onClose={() => this.refs.valuePopover.close()}/>
                </PopoverWithTrigger>
            );
        }
    }

}<|MERGE_RESOLUTION|>--- conflicted
+++ resolved
@@ -73,13 +73,8 @@
             return DATE_WIDGETS[parameter.type];
         } else if (values && values.length > 0) {
             return CategoryWidget;
-<<<<<<< HEAD
-        } else if (WIDGETS[parameter.type]) {
-            return WIDGETS[parameter.type];
         } else if (parameter.field_id != null) {
             return SearchTextWidget;
-=======
->>>>>>> 08b9677f
         } else {
             return TextWidget;
         }

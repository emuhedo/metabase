--- conflicted
+++ resolved
@@ -198,44 +198,15 @@
 
         return (
             <LoadingAndErrorWrapper className={cx("Dashboard flex-full pb4", { "Dashboard--fullscreen": isFullscreen, "Dashboard--night": isNightMode})} loading={!dashboard} error={error}>
-<<<<<<< HEAD
                 {() =>
                     <div className="full" style={{ overflowX: "hidden" }}>
                         <header className="DashboardHeader relative z2">
                             <DashboardHeader
-=======
-            {() =>
-                <div className="full" style={{ overflowX: "hidden" }}>
-                    <header className="DashboardHeader relative z2">
-                        <DashboardHeader
-                            {...this.props}
-                            onEditingChange={this.setEditing}
-                            setDashboardAttribute={this.setDashboardAttribute}
-                            addParameter={this.props.addParameter}
-                            parametersWidget={parametersWidget}
-                        />
-                    </header>
-                    {!isFullscreen && parametersWidget &&
-                        <div className="wrapper flex flex-column align-start mt2 relative z2">
-                            {parametersWidget}
-                        </div>
-                    }
-                    <div className="wrapper">
-
-                        { dashboard.ordered_cards.length === 0 ?
-                            <div className="absolute z1 top bottom left right flex flex-column layout-centered">
-                                <span className="QuestionCircle">?</span>
-                                <div className="text-normal mt3 mb1">This dashboard is looking empty.</div>
-                                <div className="text-normal text-grey-2">Add a question to start making it useful!</div>
-                            </div>
-                        :
-                            <DashboardGrid
->>>>>>> 63c68f40
                                 {...this.props}
                                 onEditingChange={this.setEditing}
                                 setDashboardAttribute={this.setDashboardAttribute}
                                 addParameter={this.props.addParameter}
-                                parameters={parametersWidget}
+                                parametersWidget={parametersWidget}
                             />
                         </header>
                         {!isFullscreen && parametersWidget &&
